#!/usr/bin/env bash
#Copyright Amazon.com, Inc. or its affiliates. All Rights Reserved.
#SPDX-License-Identifier: Apache-2.0

<<<<<<< HEAD
#basefolder=$(pwd -L)
=======
# Use below steps only if CQLReplicator runs on EC2 instances
>>>>>>> af8eb956
#export CQLREPLICATOR_HOME=${basefolder:0:${#basefolder}-4}
#basefolder=$(pwd -L)

export CQLREPLICATOR_CONF=$CQLREPLICATOR_HOME"/conf"
export AWS_ACCESS_KEY_ID=$AWS_ACCESS_KEY_ID
export AWS_SECRET_ACCESS_KEY=$AWS_SECRET_ACCESS_KEY
export JARS_PATH=$CQLREPLICATOR_HOME/lib/*

echo "CQLREPLICATOR_HOME:"$CQLREPLICATOR_HOME
echo "CQLREPLICATOR_CONF:"$CQLREPLICATOR_CONF

<<<<<<< HEAD



=======
>>>>>>> af8eb956
for file in $JARS_PATH; do
    classpath+=$file":"
done
#Copy the config.properties file
aws s3 cp s3://"$BUCKETNAME"/"$KEYSPACENAME"/"$TABLENAME"/config.properties "$CQLREPLICATOR_HOME"/conf/
#Copy the CassandraConnector.conf
aws s3 cp s3://"$BUCKETNAME"/"$KEYSPACENAME"/"$TABLENAME"/CassandraConnector.conf "$CQLREPLICATOR_HOME"/conf/
#Copy the KeyspacesConnector.conf
aws s3 cp s3://"$BUCKETNAME"/"$KEYSPACENAME"/"$TABLENAME"/KeyspacesConnector.conf "$CQLREPLICATOR_HOME"/conf/

# Updating credentials for Cassandra and Keyspaces from Parameter Store (If using AWS SMPS, if not update conf files with credentials and upload to s3 )

if [ -n "${AWS_SMPS_MODE}" ]; then

USERNAME1=$(grep 'username' $CQLREPLICATOR_HOME/conf/KeyspacesConnector.conf | cut -d '=' -f2)
PASSWORD1=$(aws ssm get-parameter --name $USERNAME1 --with-decryption | jq '.Parameter.Value')
sed -i '' -e "s#password = .*#password = $PASSWORD1#" $CQLREPLICATOR_HOME/conf/KeyspacesConnector.conf

USERNAME2=$(grep 'username' $CQLREPLICATOR_HOME/conf/CassandraConnector.conf | cut -d '=' -f2)
PASSWORD2=$(aws ssm get-parameter --name $USERNAME2 --with-decryption | jq '.Parameter.Value')
sed -i '' -e "s#password = .*#password = $PASSWORD2#" $CQLREPLICATOR_HOME/conf/CassandraConnector.conf

fi 

if [ -n "${BUCKETNAME}" ] && [ -n "${KEYSPACENAME}" ] && [ -n "${TABLENAME}" ]; then
  if [ -z "${DEV_MODE}" ]; then
    # shellcheck disable=SC2068
    java $JAVA_OPTS -Dlogback.configurationFile="$CQLREPLICATOR_CONF"/logback.xml -cp "$classpath" -Dcom.datastax.driver.USE_NATIVE_CLOCK=false com.amazon.aws.cqlreplicator.Starter $@
  fi

  if [ -n "${DEV_MODE}" ]; then
    java -Xmx2g -Xms2g -XX:+UseG1GC -XX:+HeapDumpOnOutOfMemoryError -agentlib:jdwp=transport=dt_socket,server=y,suspend=y,address=4001 -Dlogback.configurationFile="$CQLREPLICATOR_CONF"/logback.xml -cp "$classpath" -Dcom.datastax.driver.USE_NATIVE_CLOCK=false com.amazon.aws.cqlreplicator.Starter $@
  fi
fi<|MERGE_RESOLUTION|>--- conflicted
+++ resolved
@@ -2,11 +2,7 @@
 #Copyright Amazon.com, Inc. or its affiliates. All Rights Reserved.
 #SPDX-License-Identifier: Apache-2.0
 
-<<<<<<< HEAD
-#basefolder=$(pwd -L)
-=======
 # Use below steps only if CQLReplicator runs on EC2 instances
->>>>>>> af8eb956
 #export CQLREPLICATOR_HOME=${basefolder:0:${#basefolder}-4}
 #basefolder=$(pwd -L)
 
@@ -18,12 +14,6 @@
 echo "CQLREPLICATOR_HOME:"$CQLREPLICATOR_HOME
 echo "CQLREPLICATOR_CONF:"$CQLREPLICATOR_CONF
 
-<<<<<<< HEAD
-
-
-
-=======
->>>>>>> af8eb956
 for file in $JARS_PATH; do
     classpath+=$file":"
 done
